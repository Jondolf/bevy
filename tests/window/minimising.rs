//! A test to confirm that `bevy` allows minimising the window
//! This is run in CI to ensure that this doesn't regress again.
use bevy::prelude::*;

fn main() {
    // TODO: Combine this with `resizing` once multiple_windows is simpler than
    // it is currently.
    App::new()
        .add_plugins(DefaultPlugins.set(WindowPlugin {
            primary_window: Some(Window {
                title: "Minimising".into(),
                ..default()
            }),
            ..default()
        }))
        .add_systems(Startup, (setup_3d, setup_2d))
        .add_systems(Update, minimise_automatically)
        .run();
}

fn minimise_automatically(mut windows: Query<&mut Window>, mut frames: Local<u32>) {
    if *frames == 60 {
        let mut window = windows.single_mut();
        window.set_minimized(true);
    } else {
        *frames += 1;
    }
}

/// A simple 3d scene, taken from the `3d_scene` example
fn setup_3d(
    mut commands: Commands,
    mut meshes: ResMut<Assets<Mesh>>,
    mut materials: ResMut<Assets<StandardMaterial>>,
) {
    // plane
    commands.spawn(PbrBundle {
<<<<<<< HEAD
        mesh: meshes.add(Mesh::from(
            primitives::Plane3d::default().mesh().size(Vec2::splat(5.0)),
        )),
        material: materials.add(Color::rgb(0.3, 0.5, 0.3).into()),
=======
        mesh: meshes.add(shape::Plane {
            size: 5.0,
            subdivisions: 0,
        }),
        material: materials.add(Color::rgb(0.3, 0.5, 0.3)),
>>>>>>> ee8bbfc9
        ..default()
    });
    // cube
    commands.spawn(PbrBundle {
<<<<<<< HEAD
        mesh: meshes.add(Mesh::from(primitives::Cuboid::default())),
        material: materials.add(Color::rgb(0.8, 0.7, 0.6).into()),
=======
        mesh: meshes.add(shape::Cube { size: 1.0 }),
        material: materials.add(Color::rgb(0.8, 0.7, 0.6)),
>>>>>>> ee8bbfc9
        transform: Transform::from_xyz(0.0, 0.5, 0.0),
        ..default()
    });
    // light
    commands.spawn(PointLightBundle {
        point_light: PointLight {
            intensity: 1500.0,
            shadows_enabled: true,
            ..default()
        },
        transform: Transform::from_xyz(4.0, 8.0, 4.0),
        ..default()
    });
    // camera
    commands.spawn(Camera3dBundle {
        transform: Transform::from_xyz(-2.0, 2.5, 5.0).looking_at(Vec3::ZERO, Vec3::Y),
        ..default()
    });
}

/// A simple 2d scene, taken from the `rect` example
fn setup_2d(mut commands: Commands) {
    commands.spawn(Camera2dBundle {
        camera: Camera {
            // render the 2d camera after the 3d camera
            order: 1,
            // do not use a clear color
            clear_color: ClearColorConfig::None,
            ..default()
        },
        ..default()
    });
    commands.spawn(SpriteBundle {
        sprite: Sprite {
            color: Color::rgb(0.25, 0.25, 0.75),
            custom_size: Some(Vec2::new(50.0, 50.0)),
            ..default()
        },
        ..default()
    });
}<|MERGE_RESOLUTION|>--- conflicted
+++ resolved
@@ -35,29 +35,16 @@
 ) {
     // plane
     commands.spawn(PbrBundle {
-<<<<<<< HEAD
         mesh: meshes.add(Mesh::from(
             primitives::Plane3d::default().mesh().size(Vec2::splat(5.0)),
         )),
-        material: materials.add(Color::rgb(0.3, 0.5, 0.3).into()),
-=======
-        mesh: meshes.add(shape::Plane {
-            size: 5.0,
-            subdivisions: 0,
-        }),
         material: materials.add(Color::rgb(0.3, 0.5, 0.3)),
->>>>>>> ee8bbfc9
         ..default()
     });
     // cube
     commands.spawn(PbrBundle {
-<<<<<<< HEAD
         mesh: meshes.add(Mesh::from(primitives::Cuboid::default())),
-        material: materials.add(Color::rgb(0.8, 0.7, 0.6).into()),
-=======
-        mesh: meshes.add(shape::Cube { size: 1.0 }),
         material: materials.add(Color::rgb(0.8, 0.7, 0.6)),
->>>>>>> ee8bbfc9
         transform: Transform::from_xyz(0.0, 0.5, 0.0),
         ..default()
     });
