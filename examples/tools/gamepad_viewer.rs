--- conflicted
+++ resolved
@@ -72,32 +72,20 @@
     fn from_world(world: &mut World) -> Self {
         let mut meshes = world.resource_mut::<Assets<Mesh>>();
         Self {
-<<<<<<< HEAD
             circle: meshes
-                .add(
-                    primitives::Circle {
-                        radius: BUTTON_RADIUS,
-                    }
-                    .into(),
-                )
+                .add(primitives::Circle {
+                    radius: BUTTON_RADIUS,
+                })
                 .into(),
             triangle: meshes
-                .add(primitives::RegularPolygon::new(BUTTON_RADIUS, 3).into())
+                .add(primitives::RegularPolygon::new(BUTTON_RADIUS, 3))
                 .into(),
             start_pause: meshes
-                .add(primitives::Rectangle::from_size(START_SIZE).into())
+                .add(primitives::Rectangle::from_size(START_SIZE))
                 .into(),
             trigger: meshes
-                .add(primitives::Rectangle::from_size(TRIGGER_SIZE).into())
+                .add(primitives::Rectangle::from_size(TRIGGER_SIZE))
                 .into(),
-=======
-            circle: meshes.add(shape::Circle::new(BUTTON_RADIUS)).into(),
-            triangle: meshes
-                .add(shape::RegularPolygon::new(BUTTON_RADIUS, 3))
-                .into(),
-            start_pause: meshes.add(shape::Quad::new(START_SIZE)).into(),
-            trigger: meshes.add(shape::Quad::new(TRIGGER_SIZE)).into(),
->>>>>>> ee8bbfc9
         }
     }
 }
