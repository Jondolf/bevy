--- conflicted
+++ resolved
@@ -46,19 +46,8 @@
     // Add an object (sphere) for visualizing scaling.
     commands.spawn((
         PbrBundle {
-<<<<<<< HEAD
             mesh: meshes.add(primitives::Sphere { radius: 3.0 }.mesh().ico(32).unwrap()),
-            material: materials.add(Color::YELLOW.into()),
-=======
-            mesh: meshes.add(
-                Mesh::try_from(shape::Icosphere {
-                    radius: 3.0,
-                    subdivisions: 32,
-                })
-                .unwrap(),
-            ),
             material: materials.add(Color::YELLOW),
->>>>>>> ee8bbfc9
             transform: Transform::from_translation(Vec3::ZERO),
             ..default()
         },
@@ -78,13 +67,8 @@
         Transform::from_translation(Vec3::Z * -10.0).with_rotation(Quat::from_rotation_y(PI / 2.));
     commands.spawn((
         PbrBundle {
-<<<<<<< HEAD
             mesh: meshes.add(Mesh::from(primitives::Cuboid::default())),
-            material: materials.add(Color::WHITE.into()),
-=======
-            mesh: meshes.add(shape::Cube { size: 1.0 }),
             material: materials.add(Color::WHITE),
->>>>>>> ee8bbfc9
             transform: cube_spawn,
             ..default()
         },
