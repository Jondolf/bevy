//! Illustrates how to rotate an object around an axis.

use bevy::prelude::*;

use std::f32::consts::TAU;

// Define a component to designate a rotation speed to an entity.
#[derive(Component)]
struct Rotatable {
    speed: f32,
}

fn main() {
    App::new()
        .add_plugins(DefaultPlugins)
        .add_systems(Startup, setup)
        .add_systems(Update, rotate_cube)
        .run();
}

fn setup(
    mut commands: Commands,
    mut meshes: ResMut<Assets<Mesh>>,
    mut materials: ResMut<Assets<StandardMaterial>>,
) {
    // Spawn a cube to rotate.
    commands.spawn((
        PbrBundle {
<<<<<<< HEAD
            mesh: meshes.add(Mesh::from(primitives::Cuboid::default())),
            material: materials.add(Color::WHITE.into()),
=======
            mesh: meshes.add(shape::Cube { size: 1.0 }),
            material: materials.add(Color::WHITE),
>>>>>>> ee8bbfc9
            transform: Transform::from_translation(Vec3::ZERO),
            ..default()
        },
        Rotatable { speed: 0.3 },
    ));

    // Spawn a camera looking at the entities to show what's happening in this example.
    commands.spawn(Camera3dBundle {
        transform: Transform::from_xyz(0.0, 10.0, 20.0).looking_at(Vec3::ZERO, Vec3::Y),
        ..default()
    });

    // Add a light source so we can see clearly.
    commands.spawn(PointLightBundle {
        transform: Transform::from_translation(Vec3::ONE * 3.0),
        ..default()
    });
}

// This system will rotate any entity in the scene with a Rotatable component around its y-axis.
fn rotate_cube(mut cubes: Query<(&mut Transform, &Rotatable)>, timer: Res<Time>) {
    for (mut transform, cube) in &mut cubes {
        // The speed is first multiplied by TAU which is a full rotation (360deg) in radians,
        // and then multiplied by delta_seconds which is the time that passed last frame.
        // In other words. Speed is equal to the amount of rotations per second.
        transform.rotate_y(cube.speed * TAU * timer.delta_seconds());
    }
}<|MERGE_RESOLUTION|>--- conflicted
+++ resolved
@@ -26,13 +26,8 @@
     // Spawn a cube to rotate.
     commands.spawn((
         PbrBundle {
-<<<<<<< HEAD
             mesh: meshes.add(Mesh::from(primitives::Cuboid::default())),
-            material: materials.add(Color::WHITE.into()),
-=======
-            mesh: meshes.add(shape::Cube { size: 1.0 }),
             material: materials.add(Color::WHITE),
->>>>>>> ee8bbfc9
             transform: Transform::from_translation(Vec3::ZERO),
             ..default()
         },
