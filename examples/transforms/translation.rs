--- conflicted
+++ resolved
@@ -40,13 +40,8 @@
     let entity_spawn = Vec3::ZERO;
     commands.spawn((
         PbrBundle {
-<<<<<<< HEAD
             mesh: meshes.add(Mesh::from(primitives::Cuboid::default())),
-            material: materials.add(Color::WHITE.into()),
-=======
-            mesh: meshes.add(shape::Cube { size: 1.0 }),
             material: materials.add(Color::WHITE),
->>>>>>> ee8bbfc9
             transform: Transform::from_translation(entity_spawn),
             ..default()
         },
