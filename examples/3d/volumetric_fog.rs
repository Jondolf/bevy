--- conflicted
+++ resolved
@@ -44,17 +44,10 @@
                 hdr: true,
                 ..default()
             },
-<<<<<<< HEAD
             Transform::from_xyz(-1.7, 1.5, 4.5).looking_at(vec3(-1.5, 1.7, 3.5), Vec3::Y),
             Tonemapping::TonyMcMapface,
-            BloomSettings::default(),
+            Bloom::default(),
         ))
-=======
-            ..default()
-        })
-        .insert(Tonemapping::TonyMcMapface)
-        .insert(Bloom::default())
->>>>>>> 378dcacf
         .insert(Skybox {
             image: asset_server.load("environment_maps/pisa_specular_rgb9e5_zstd.ktx2"),
             brightness: 1000.0,
