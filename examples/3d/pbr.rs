--- conflicted
+++ resolved
@@ -118,21 +118,11 @@
 
     // camera
     commands.spawn((
-<<<<<<< HEAD
         Camera3d::default(),
         Transform::from_xyz(0.0, 0.0, 8.0).looking_at(Vec3::default(), Vec3::Y),
         Projection::from(OrthographicProjection {
-            scale: 0.01,
-=======
-        Camera3dBundle {
-            transform: Transform::from_xyz(0.0, 0.0, 8.0).looking_at(Vec3::default(), Vec3::Y),
-            projection: OrthographicProjection {
-                scaling_mode: ScalingMode::WindowSize(100.0),
-                ..OrthographicProjection::default_3d()
-            }
-            .into(),
->>>>>>> 378dcacf
-            ..default()
+            scaling_mode: ScalingMode::WindowSize(100.0),
+            ..OrthographicProjection::default_3d()
         }),
         EnvironmentMapLight {
             diffuse_map: asset_server.load("environment_maps/pisa_diffuse_rgb9e5_zstd.ktx2"),
