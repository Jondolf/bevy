--- conflicted
+++ resolved
@@ -310,12 +310,8 @@
             hdr: true,
             ..default()
         },
-<<<<<<< HEAD
         Transform::from_xyz(0.7, 0.7, 1.0).looking_at(Vec3::new(0.0, 0.3, 0.0), Vec3::Y),
-        ContrastAdaptiveSharpeningSettings {
-=======
         ContrastAdaptiveSharpening {
->>>>>>> 378dcacf
             enabled: false,
             ..default()
         },
