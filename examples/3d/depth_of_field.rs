--- conflicted
+++ resolved
@@ -76,15 +76,10 @@
         Camera {
             hdr: true,
             ..default()
-<<<<<<< HEAD
         },
         Tonemapping::TonyMcMapface,
-        BloomSettings::NATURAL,
+        Bloom::NATURAL,
     ));
-=======
-        })
-        .insert(Bloom::NATURAL);
->>>>>>> 378dcacf
 
     // Insert the depth of field settings.
     if let Some(depth_of_field) = Option::<DepthOfField>::from(*app_settings) {
