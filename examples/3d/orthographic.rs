//! Shows how to create a 3D orthographic view (for isometric-look games or CAD applications).

use bevy::{prelude::*, render::camera::ScalingMode};

fn main() {
    App::new()
        .add_plugins(DefaultPlugins)
        .add_systems(Startup, setup)
        .run();
}

/// set up a simple 3D scene
fn setup(
    mut commands: Commands,
    mut meshes: ResMut<Assets<Mesh>>,
    mut materials: ResMut<Assets<StandardMaterial>>,
) {
    // camera
    commands.spawn((
        Camera3d::default(),
        Projection::from(OrthographicProjection {
            // 6 world units per window height.
            scaling_mode: ScalingMode::FixedVertical(6.0),
<<<<<<< HEAD
            ..default()
        }),
        Transform::from_xyz(5.0, 5.0, 5.0).looking_at(Vec3::ZERO, Vec3::Y),
    ));
=======
            ..OrthographicProjection::default_3d()
        }
        .into(),
        transform: Transform::from_xyz(5.0, 5.0, 5.0).looking_at(Vec3::ZERO, Vec3::Y),
        ..default()
    });
>>>>>>> 378dcacf

    // plane
    commands.spawn(PbrBundle {
        mesh: meshes.add(Plane3d::default().mesh().size(5.0, 5.0)),
        material: materials.add(Color::srgb(0.3, 0.5, 0.3)),
        ..default()
    });
    // cubes
    commands.spawn(PbrBundle {
        mesh: meshes.add(Cuboid::default()),
        material: materials.add(Color::srgb(0.8, 0.7, 0.6)),
        transform: Transform::from_xyz(1.5, 0.5, 1.5),
        ..default()
    });
    commands.spawn(PbrBundle {
        mesh: meshes.add(Cuboid::default()),
        material: materials.add(Color::srgb(0.8, 0.7, 0.6)),
        transform: Transform::from_xyz(1.5, 0.5, -1.5),
        ..default()
    });
    commands.spawn(PbrBundle {
        mesh: meshes.add(Cuboid::default()),
        material: materials.add(Color::srgb(0.8, 0.7, 0.6)),
        transform: Transform::from_xyz(-1.5, 0.5, 1.5),
        ..default()
    });
    commands.spawn(PbrBundle {
        mesh: meshes.add(Cuboid::default()),
        material: materials.add(Color::srgb(0.8, 0.7, 0.6)),
        transform: Transform::from_xyz(-1.5, 0.5, -1.5),
        ..default()
    });
    // light
    commands.spawn(PointLightBundle {
        transform: Transform::from_xyz(3.0, 8.0, 5.0),
        ..default()
    });
}<|MERGE_RESOLUTION|>--- conflicted
+++ resolved
@@ -21,19 +21,10 @@
         Projection::from(OrthographicProjection {
             // 6 world units per window height.
             scaling_mode: ScalingMode::FixedVertical(6.0),
-<<<<<<< HEAD
-            ..default()
+            ..OrthographicProjection::default_3d()
         }),
         Transform::from_xyz(5.0, 5.0, 5.0).looking_at(Vec3::ZERO, Vec3::Y),
     ));
-=======
-            ..OrthographicProjection::default_3d()
-        }
-        .into(),
-        transform: Transform::from_xyz(5.0, 5.0, 5.0).looking_at(Vec3::ZERO, Vec3::Y),
-        ..default()
-    });
->>>>>>> 378dcacf
 
     // plane
     commands.spawn(PbrBundle {
