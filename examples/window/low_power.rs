--- conflicted
+++ resolved
@@ -150,13 +150,8 @@
     ) {
         commands.spawn((
             PbrBundle {
-<<<<<<< HEAD
                 mesh: meshes.add(Mesh::from(primitives::Cuboid::from_size(Vec3::splat(0.5)))),
-                material: materials.add(Color::rgb(0.8, 0.7, 0.6).into()),
-=======
-                mesh: meshes.add(shape::Cube { size: 0.5 }),
                 material: materials.add(Color::rgb(0.8, 0.7, 0.6)),
->>>>>>> ee8bbfc9
                 ..default()
             },
             Rotator,
