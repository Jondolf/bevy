--- conflicted
+++ resolved
@@ -176,25 +176,14 @@
             Rotator,
         ));
 
-<<<<<<< HEAD
-        commands.spawn(DirectionalLightBundle {
-            transform: Transform::from_xyz(1.0, 1.0, 1.0).looking_at(Vec3::ZERO, Vec3::Y),
-            ..default()
-        });
+        commands.spawn((
+            DirectionalLight::default(),
+            Transform::from_xyz(1.0, 1.0, 1.0).looking_at(Vec3::ZERO, Vec3::Y),
+        ));
         commands.spawn((
             Camera3d::default(),
             Transform::from_xyz(-2.0, 2.0, 2.0).looking_at(Vec3::ZERO, Vec3::Y),
         ));
-=======
-        commands.spawn((
-            DirectionalLight::default(),
-            Transform::from_xyz(1.0, 1.0, 1.0).looking_at(Vec3::ZERO, Vec3::Y),
-        ));
-        commands.spawn(Camera3dBundle {
-            transform: Transform::from_xyz(-2.0, 2.0, 2.0).looking_at(Vec3::ZERO, Vec3::Y),
-            ..default()
-        });
->>>>>>> 23b0dd6f
         event.send(RequestRedraw);
         commands.spawn((
             TextBundle::from_sections([
