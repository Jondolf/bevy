--- conflicted
+++ resolved
@@ -46,21 +46,6 @@
             .from_asset("models/animated/MorphStressTest.gltf"),
         ),
     });
-<<<<<<< HEAD
-    commands.spawn(SceneBundle {
-        scene: asset_server
-            .load(GltfAssetLabel::Scene(0).from_asset("models/animated/MorphStressTest.gltf")),
-        ..default()
-    });
-    commands.spawn(DirectionalLightBundle {
-        transform: Transform::from_rotation(Quat::from_rotation_z(PI / 2.0)),
-        ..default()
-    });
-    commands.spawn((
-        Camera3d::default(),
-        Transform::from_xyz(3.0, 2.1, 10.2).looking_at(Vec3::ZERO, Vec3::Y),
-    ));
-=======
     commands.spawn(SceneRoot(asset_server.load(
         GltfAssetLabel::Scene(0).from_asset("models/animated/MorphStressTest.gltf"),
     )));
@@ -68,11 +53,10 @@
         DirectionalLight::default(),
         Transform::from_rotation(Quat::from_rotation_z(PI / 2.0)),
     ));
-    commands.spawn(Camera3dBundle {
-        transform: Transform::from_xyz(3.0, 2.1, 10.2).looking_at(Vec3::ZERO, Vec3::Y),
-        ..default()
-    });
->>>>>>> 23b0dd6f
+    commands.spawn((
+        Camera3d::default(),
+        Transform::from_xyz(3.0, 2.1, 10.2).looking_at(Vec3::ZERO, Vec3::Y),
+    ));
 }
 
 /// Plays an [`AnimationClip`] from the loaded [`Gltf`] on the [`AnimationPlayer`] created by the spawned scene.
