--- conflicted
+++ resolved
@@ -185,18 +185,12 @@
 
     // Plane
     commands.spawn(PbrBundle {
-<<<<<<< HEAD
         mesh: meshes.add(
             primitives::Plane3d::default()
                 .mesh()
-                .size(Vec2::splat(5000.0))
-                .into(),
+                .size(Vec2::splat(5000.0)),
         ),
-        material: materials.add(Color::rgb(0.3, 0.5, 0.3).into()),
-=======
-        mesh: meshes.add(shape::Plane::from_size(5000.0)),
         material: materials.add(Color::rgb(0.3, 0.5, 0.3)),
->>>>>>> ee8bbfc9
         ..default()
     });
 
